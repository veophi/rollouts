--- conflicted
+++ resolved
@@ -163,12 +163,6 @@
 	KruiseDescribe("Deployment rollout canary nginx", func() {
 
 		It("V1->V2: Percentage, 20%,40%,60%,80%,100% Succeeded", func() {
-<<<<<<< HEAD
-=======
-			if skip() {
-				return
-			}
->>>>>>> 164ac36f
 			By("Creating Rollout...")
 			rollout := &rolloutsv1alpha1.Rollout{}
 			Expect(ReadYamlToObject("./test_data/rollout/rollout_canary_base.yaml", rollout)).ToNot(HaveOccurred())
@@ -277,12 +271,6 @@
 		})
 
 		It("V1->V2: Percentage, 20%, and rollback(v1)", func() {
-<<<<<<< HEAD
-=======
-			if skip() {
-				return
-			}
->>>>>>> 164ac36f
 			By("Creating Rollout...")
 			rollout := &rolloutsv1alpha1.Rollout{}
 			Expect(ReadYamlToObject("./test_data/rollout/rollout_canary_base.yaml", rollout)).ToNot(HaveOccurred())
